defmodule ZipperEx.MixProject do
  use Mix.Project

<<<<<<< HEAD
  @version "0.2.0"
  @source_url "https://github.com/hrzndhrn/cron"
=======
  @version "0.1.0"
  @source_url "https://github.com/hrzndhrn/zipper_ex"
>>>>>>> cddcfecd

  def project do
    [
      app: :zipper_ex,
      version: @version,
      elixir: "~> 1.11",
      source_url: @source_url,
      name: "ZipperEx",
      description: description(),
      start_permanent: Mix.env() == :prod,
      deps: deps(),
      elixirc_paths: elixirc_paths(Mix.env()),
      test_coverage: [tool: ExCoveralls],
      preferred_cli_env: preferred_cli_env(),
      docs: docs(),
      package: package()
    ]
  end

  def application do
    [
      extra_applications: [:logger]
    ]
  end

  defp description do
    "ZipperEx provides functions to handle an traverse tree data structures."
  end

  defp docs do
    [
      source_ref: "v#{@version}",
      main: "ZipperEx",
      formatters: ["html"]
    ]
  end

  defp preferred_cli_env do
    [
      coveralls: :test,
      "coveralls.detail": :test,
      "coveralls.post": :test,
      "coveralls.html": :test,
      "coveralls.github": :test
    ]
  end

  defp elixirc_paths(env) do
    case env do
      :test -> ["lib", "test/support"]
      _else -> ["lib"]
    end
  end

  defp deps do
    [
      {:credo, "~> 1.6", only: [:dev, :test], runtime: false},
      {:dialyxir, "~> 1.0", only: [:dev], runtime: false},
      {:excoveralls, "~> 0.10", only: :test},
      {:ex_doc, "~> 0.25", only: :dev, runtime: false}
    ]
  end

  defp package do
    [
      maintainers: ["Marcus Kruse"],
      licenses: ["MIT"],
      links: %{"GitHub" => @source_url}
    ]
  end
end<|MERGE_RESOLUTION|>--- conflicted
+++ resolved
@@ -1,13 +1,8 @@
 defmodule ZipperEx.MixProject do
   use Mix.Project
 
-<<<<<<< HEAD
   @version "0.2.0"
-  @source_url "https://github.com/hrzndhrn/cron"
-=======
-  @version "0.1.0"
   @source_url "https://github.com/hrzndhrn/zipper_ex"
->>>>>>> cddcfecd
 
   def project do
     [
